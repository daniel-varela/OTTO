#include "core/ui/vector_graphics.hpp"
#include "ottofm.hpp"

#include "services/application.hpp"
#include "services/ui_manager.hpp"

namespace otto::engines {

  using namespace ui;
  using namespace ui::vg;

  struct Fraction {
    int numerator;
    int denominator;

    constexpr Fraction(int n = 1, int d = 1) : numerator(n), denominator(d) {}

    operator float() const
    {
      return float(numerator) / float(denominator);
    }

    std::string to_string() const
    {
      return fmt::format("{}/{}", numerator, denominator);
    }
  };

  /// Used for graphics.
  enum struct Drawside {
    left,
    middle,
    right,
    // Number of sides
    n_sides,
  };

  struct Operatorline {
    int start;
    int end;
    Drawside side;

    constexpr Operatorline(int st = 1, int en = 2, Drawside si = Drawside::middle)
      : start(st), end(en), side(si)
    {}
  };

  struct Algorithm {
    std::array<bool, 4> modulator_flags = {false, false, false, false};
    std::vector<Operatorline> operator_lines;

    Algorithm(std::initializer_list<int> modulator_idx = {},
              std::vector<Operatorline> op_lines = {})
      : operator_lines(op_lines)
    {
      for (auto&& idx : modulator_idx) {
        modulator_flags[idx] = true;
      }
    }
  };


  static const std::array<Fraction, 19> fractions = {{{1, 1},
                                                      {1, 64},
                                                      {1, 32},
                                                      {3, 32},
                                                      {1, 8},
                                                      {5, 16},
                                                      {1, 2},
                                                      {5, 8},
                                                      {2, 1},
                                                      {3, 2},
                                                      {3, 4},
                                                      {1, 4},
                                                      {5, 32},
                                                      {1, 16},
                                                      {5, 8},
                                                      {4, 1},
                                                      {7, 4},
                                                      {7, 16},
                                                      {7, 2}}};

  static const std::array<Algorithm, 11> algorithms = {
    {Algorithm({1, 2, 3},
               {Operatorline(3, 2, Drawside::middle), Operatorline(2, 1, Drawside::middle),
                Operatorline(1, 0, Drawside::middle)}),
     Algorithm({1, 2, 3},
               {Operatorline(3, 1, Drawside::left), Operatorline(2, 1, Drawside::right),
                Operatorline(1, 0, Drawside::middle)}),
     Algorithm({1, 2, 3},
               {Operatorline(3, 0, Drawside::left), Operatorline(2, 1, Drawside::middle),
                Operatorline(1, 0, Drawside::middle)}),
     Algorithm({1, 2, 3},
               {Operatorline(3, 2, Drawside::left), Operatorline(3, 1, Drawside::left),
                Operatorline(2, 0, Drawside::right), Operatorline(1, 0, Drawside::right)}),
     Algorithm({2, 3},
               {Operatorline(3, 2, Drawside::middle), Operatorline(2, 1, Drawside::left),
                Operatorline(2, 0, Drawside::left)}),
     Algorithm({2, 3},
               {Operatorline(3, 2, Drawside::middle), Operatorline(2, 1, Drawside::middle)}),
     Algorithm({1, 2, 3},
               {Operatorline(3, 0, Drawside::left), Operatorline(2, 0, Drawside::right),
                Operatorline(1, 0, Drawside::middle)}),
     Algorithm({1, 3},
               {Operatorline(3, 2, Drawside::middle), Operatorline(1, 0, Drawside::middle)}),
     Algorithm({3},
               {Operatorline(3, 2, Drawside::middle), Operatorline(3, 1, Drawside::right),
                Operatorline(3, 0, Drawside::left)}),
     Algorithm({3}, {Operatorline(3, 2, Drawside::middle)}), Algorithm({})}};



  /*
   * Declarations
   */

  float OTTOFMSynth::Voice::algos(int alg)
  {
    switch (alg) {
    case 0: return operators[0](operators[1](operators[2](operators[3](0))));
    case 1: return operators[0](operators[1](operators[2](0) + operators[3](0)));
    case 2: return operators[0](operators[1](operators[2](0)) + operators[3](0));
    case 3: {
      float aux = operators[3](0);
      return operators[0](operators[1](aux) + operators[2](aux));
    }
    case 4: {
      float aux = operators[2](operators[3](0));
      return operators[0](aux) + operators[1](aux);
    }
    case 5: return operators[0](0) + operators[1](operators[2](operators[3](0)));
    case 6: return operators[0](operators[1](0) + operators[2](0) + operators[3](0));
    case 7: return operators[0](operators[1](0)) + operators[2](operators[3](0));
    case 8: {
      float aux = operators[3](0);
      return operators[0](aux) + operators[1](aux) + operators[2](aux);
    }
    case 9: return operators[0](0) + operators[1](0) + operators[2](operators[3](0));
    case 10: return operators[0](0) + operators[1](0) + operators[2](0) + operators[3](0);
    default: return 0.f;
    }
  }

  float OTTOFMSynth::FMOperator::FMSine::operator()(float phsOffset = 0) noexcept
  {
    return gam::scl::sinP9(gam::scl::wrap(this->nextPhase() + phsOffset, 1.f, -1.f));
  }

  float OTTOFMSynth::FMOperator::operator()(float phaseMod = 0)
  {
    if (modulator)
      return env() * sine(phaseMod) * outlevel * fm_amount;
    else {
      previous_value = sine(phaseMod + feedback * previous_value) * outlevel;
      return previous_value;
    }
  }

  void OTTOFMSynth::FMOperator::freq(float frq)
  {
    sine.freq(frq);
  }

  float OTTOFMSynth::FMOperator::level()
  {
    return env.value() * outlevel;
  }

  void OTTOFMSynth::Voice::reset_envelopes()
  {
    for (int i = 0; i < 4; i++) {
      operators[i].env.resetSoft();
    }
  }

  void OTTOFMSynth::Voice::release_envelopes()
  {
    for (int i = 0; i < 4; i++) {
      operators[i].env.release();
    }
  }

  // Voice
  float OTTOFMSynth::Voice::operator()() noexcept
  {
    set_frequencies();
    return algos(props.algN);
  }

  OTTOFMSynth::Voice::Voice(Pre& pre) noexcept : VoiceBase(pre)
  {
    for (int i = 0; i < 4; i++) {
      operators[i].env.finish();
    }
    /// Connect appropriate voice properties
    props.algN.on_change().connect([this](int algo) {
      // Change modulator flags
      for (int i = 0; i < 4; i++) {
        operators[i].modulator = algorithms[algo].modulator_flags[i];
      }
    });
    props.fmAmount.on_change().connect([this](float fm) {
      // Change modulator flags
      for (int i = 0; i < 4; i++) {
        operators[i].fm_amount = fm;
      }
    });

    // Connect properties for individual operators
    for (int i = 0; i < 4; i++) {
      props.operators[i].outLev.on_change().connect(
        [this, i](float level) { operators[i].outlevel = level; });
      props.operators[i].detune.on_change().connect(
        [this, i](float detune) { operators[i].detune_amount = detune * 25; });
      props.operators[i].ratio_idx.on_change().connect(
        [this, i](int idx) { operators[i].freq_ratio = (float) fractions[idx]; });
      props.operators[i].mAtt.on_change().connect(
        [this, i](float att) { operators[i].env.attack(3 * att); });
      props.operators[i].mDecrel.on_change().connect([this, i](float decrel) {
        operators[i].env.decay(3 * decrel * (1 - props.operators[i].mSuspos));
        operators[i].env.release(3 * decrel * props.operators[i].mSuspos);
      });
      props.operators[i].mSuspos.on_change().connect([this, i](float suspos) {
        operators[i].env.decay(3 * props.operators[i].mDecrel * (1 - suspos));
        operators[i].env.release(3 * props.operators[i].mDecrel * suspos);
        operators[i].env.sustain(suspos);
      });
      props.operators[i].feedback.on_change().connect(
        [this, i](float fb) { operators[i].feedback = fb; });
    }
  }

  void OTTOFMSynth::Voice::on_note_on() noexcept
  {
    reset_envelopes();
    pre.last_voice = this;
  }

  void OTTOFMSynth::Voice::on_note_off() noexcept
  {
    release_envelopes();
  }

  void OTTOFMSynth::Voice::set_frequencies()
  {
    for (int i = 0; i < 4; i++) {
      operators[i].freq(frequency() * operators[i].freq_ratio + operators[i].detune_amount);
    }
  }
  // Preprocessor
  OTTOFMSynth::Pre::Pre(Props& props) noexcept : PreBase(props) {}

  void OTTOFMSynth::Pre::operator()() noexcept {}

  // Postprocessor
  /// Constructor. Takes care of linking appropriate variables to props
  OTTOFMSynth::Post::Post(Pre& pre) noexcept : PostBase(pre) {}

  float OTTOFMSynth::Post::operator()(float in) noexcept
  {
    if (pre.last_voice) {
      for (int i=0; i<4; i++) {
        if (pre.last_voice->operators[i].modulator)
          props.operators[i].current_level = pre.last_voice->operators[i].level();
        else
          props.operators[i].current_level = pre.last_voice->envelope() * pre.last_voice->operators[i].outlevel;
      }
    }
    return in;
  }

  // OTTOFMSynth ////////////////////////////////////////////////////////////////

  audio::ProcessData<1> OTTOFMSynth::process(audio::ProcessData<1> data)
  {
    return voice_mgr_.process(data);
  }

  /*
   * OTTOFMSynthScreen
   */

  struct OTTOFMSynthScreen : EngineScreen<OTTOFMSynth> {
    void draw(Canvas& ctx) override;
    void draw_with_shift(Canvas& ctx);
    void draw_no_shift(Canvas& ctx);
    void draw_operators(Canvas& ctx);
    void draw_envelope(Canvas& ctx);
    bool keypress(Key key) override;
    void rotary(RotaryEvent e) override;

    bool shift = false;
    int cur_op = 0;

    using EngineScreen<OTTOFMSynth>::EngineScreen;
  };

  OTTOFMSynth::OTTOFMSynth()
    : SynthEngine<OTTOFMSynth>(std::make_unique<OTTOFMSynthScreen>(this)), voice_mgr_(props)
  {}

  bool OTTOFMSynthScreen::keypress(Key key)
  {
    switch (key) {
    case ui::Key::blue_click: cur_op = 3; break;
    case ui::Key::green_click: cur_op = 2; break;
    case ui::Key::yellow_click: cur_op = 1; break;
    case ui::Key::red_click: cur_op = 0; break;
    default: return false; ;
    }
    return true;
  }

  void OTTOFMSynthScreen::rotary(RotaryEvent e)
  {
    auto& props = engine.props;
    auto& current = props.operators.at(cur_op);
    switch (e.rotary) {
    case Rotary::blue:
      if (!shift) {
        current.ratio_idx.step(e.clicks);
      } else {
        current.detune.step(e.clicks);
      }
      break;
    case Rotary::green:
      if (!shift) {
        current.outLev.step(e.clicks);
      } else {
        current.mSuspos.step(e.clicks);
      }
      break;
    case Rotary::yellow:
      if (!shift) {
        current.feedback.step(e.clicks);
        current.mAtt.step(e.clicks);
      } else {
        current.mDecrel.step(e.clicks);
      }
      break;
    case Rotary::red:
      if (!shift) {
        props.fmAmount.step(e.clicks);
      } else {
        props.algN.step(e.clicks);
      }
      break;
    }
  }


  void OTTOFMSynthScreen::draw(ui::vg::Canvas& ctx)
  {
    using namespace ui::vg;

    shift = Application::current().ui_manager->is_pressed(ui::Key::shift);
    ctx.font(Fonts::Norm, 35);

    if (shift)
      draw_with_shift(ctx);
    else
      draw_no_shift(ctx);

    draw_envelope(ctx);
    draw_operators(ctx);
  }

  void OTTOFMSynthScreen::draw_no_shift(ui::vg::Canvas& ctx)
  {
    using namespace ui::vg;
    ctx.font(Fonts::Norm, 35);

    constexpr float x_pad_left = 90;
    constexpr float x_pad = 30;
    constexpr float y_pad = 50;
    constexpr float space = (height - 2.f * y_pad) / 3.f;
    // Ratio and Detune
    ctx.beginPath();
    ctx.fillStyle(Colours::Blue);
    ctx.textAlign(HorizontalAlign::Left, VerticalAlign::Middle);
    ctx.fillText("Ratio", {x_pad_left, y_pad});

    ctx.beginPath();
    ctx.fillStyle(Colours::Blue);
    ctx.textAlign(HorizontalAlign::Right, VerticalAlign::Middle);
    ctx.fillText(fractions[engine.props.operators.at(cur_op).ratio_idx].to_string(),
                 {width - x_pad, y_pad});

    // FM Amount
    ctx.beginPath();
    ctx.fillStyle(Colours::Red);
    ctx.textAlign(HorizontalAlign::Left, VerticalAlign::Middle);
    ctx.fillText("FM", {x_pad_left, y_pad + 3 * space});

    ctx.lineWidth(6.f);
    constexpr float x_left = width - 6 * x_pad;
    constexpr float x_right = width - x_pad;
    constexpr float y_low = y_pad + 3 * space + 10;
    constexpr float y_high = y_pad + 3 * space - 10;
    ctx.beginPath();
    ctx.moveTo(x_left, y_low);
    ctx.lineTo(x_right, y_high);
    ctx.lineTo(x_right, y_low);
    ctx.closePath();
    ctx.stroke(Colours::Red);

    float x_middle = x_left * (1 - engine.props.fmAmount) + x_right * engine.props.fmAmount;
    float y_middle = y_low * (1 - engine.props.fmAmount) + y_high * engine.props.fmAmount;

    ctx.beginPath();
    ctx.moveTo(x_left, y_low);
    ctx.lineTo(x_middle, y_middle);
    ctx.lineTo(x_middle, y_low);
    ctx.closePath();
    ctx.fill(Colours::Red);

    // Operator level
    // vertical line
    float line_top = y_pad + 0.7 * space;
    float line_bot = line_top + 1.5 * space;
    float line_x = 3.5 * x_pad;
    float bar_width = 20.f;
    ctx.beginPath();
    ctx.moveTo(line_x, line_top);
    ctx.lineTo(line_x, line_bot);
    ctx.lineWidth(6.0);
    ctx.lineCap(Canvas::LineCap::ROUND);
    ctx.closePath();
    // shift not held
    ctx.stroke(Colours::Green);
    // Horizontal line
    ctx.beginPath();
    ctx.moveTo(
      line_x - 0.5 * bar_width,
      line_bot - engine.props.operators.at(cur_op).outLev.normalize() * (line_bot - line_top));
    ctx.lineTo(
      line_x + 0.5 * bar_width,
      line_bot - engine.props.operators.at(cur_op).outLev.normalize() * (line_bot - line_top));
    ctx.lineWidth(6.0);
    ctx.lineCap(Canvas::LineCap::ROUND);
    ctx.closePath();
    // shift not held
    ctx.stroke(Colours::Green);
  }

  void OTTOFMSynthScreen::draw_with_shift(ui::vg::Canvas& ctx)
  {
    using namespace ui::vg;
    ctx.font(Fonts::Norm, 35);
    constexpr float x_pad_left = 90;
    constexpr float x_pad = 30;
    constexpr float y_pad = 50;
    constexpr float space = (height - 2.f * y_pad) / 3.f;
    // Ratio and Detune
    ctx.beginPath();
    ctx.fillStyle(Colours::Blue);
    ctx.textAlign(HorizontalAlign::Left, VerticalAlign::Middle);
    ctx.fillText("Detune", {x_pad_left, y_pad});

    ctx.beginPath();
    ctx.fillStyle(Colours::Blue);
    ctx.textAlign(HorizontalAlign::Right, VerticalAlign::Middle);
    ctx.fillText(fmt::format("{:2}", engine.props.operators.at(cur_op).detune),
                 {width - x_pad, y_pad});

    // Operator level
    // vertical line
    float line_top = y_pad + 0.7 * space;
    float line_bot = line_top + 1.5 * space;
    float line_x = 3.5 * x_pad;
    float bar_width = 20.f;
    ctx.beginPath();
    ctx.moveTo(line_x, line_top);
    ctx.lineTo(line_x, line_bot);
    ctx.lineWidth(6.0);
    ctx.lineCap(Canvas::LineCap::ROUND);
    ctx.closePath();
    // shift is held
    ctx.stroke(Colours::Gray60);
    // Horizontal line
    ctx.beginPath();
    ctx.moveTo(
      line_x - 0.5 * bar_width,
      line_bot - engine.props.operators.at(cur_op).outLev.normalize() * (line_bot - line_top));
    ctx.lineTo(
      line_x + 0.5 * bar_width,
      line_bot - engine.props.operators.at(cur_op).outLev.normalize() * (line_bot - line_top));
    ctx.lineWidth(6.0);
    ctx.lineCap(Canvas::LineCap::ROUND);
    ctx.closePath();
    // shift not held
    ctx.stroke(Colours::Gray60);

    // Algorithm
    ctx.beginPath();
    ctx.fillStyle(Colours::Red);
    ctx.textAlign(HorizontalAlign::Left, VerticalAlign::Middle);
    ctx.fillText("Algorithm", {x_pad_left, y_pad + 3 * space});

    ctx.beginPath();
    ctx.fillStyle(Colours::Red);
    ctx.textAlign(HorizontalAlign::Right, VerticalAlign::Middle);
    ctx.fillText(fmt::format("{}", engine.props.algN), {width - x_pad, y_pad + 3 * space});
  }

  void OTTOFMSynthScreen::draw_envelope(Canvas& ctx)
  {
    constexpr float x_pad_left = 130;
    constexpr float x_pad = 30;
    constexpr float y_pad = 50;
    constexpr float space = (height - 2.f * y_pad) / 3.f;

    // Operator envelope
    constexpr auto b =
      vg::Box{x_pad_left, y_pad + 0.7 * space, width - x_pad_left - x_pad, space * 1.5};
    const float spacing = 10.f;
    const float max_width = (b.width - 3 * spacing) / 3.f;

    bool is_modulator = algorithms[engine.props.algN].modulator_flags[cur_op];

    if (is_modulator) {
      float aw, dw, sh, rw;
      aw = max_width * engine.props.operators.at(cur_op).mAtt.normalize();
      dw = max_width * std::max(0.f, (engine.props.operators.at(cur_op).mDecrel.normalize() *
                                      (1 - engine.props.operators.at(cur_op).mSuspos.normalize())));
      sh = b.height * engine.props.operators.at(cur_op).mSuspos.normalize();
      rw = max_width * std::max(0.f, (engine.props.operators.at(cur_op).mDecrel.normalize() *
                                      engine.props.operators.at(cur_op).mSuspos.normalize()));

      ctx.lineWidth(6.f);
      // Drawing. Colors depend on whether or not shift is held
      // Attack
      ctx.beginPath();
      ctx.moveTo(b.x, b.y + b.height);
      ctx.lineTo(b.x + aw, b.y);
      ctx.lineTo(b.x + aw, b.y + b.height);
      ctx.closePath();
      // Choose colour
      if (shift) {
        ctx.stroke(Colours::Gray60);
        ctx.fill(Colours::Gray60);
      } else {
        ctx.stroke(Colours::Yellow);
        ctx.fill(Colours::Yellow);
      }

      // Decay
      ctx.beginPath();
      ctx.moveTo(b.x + aw + spacing, b.y + b.height);
      ctx.lineTo(b.x + aw + spacing, b.y);
      ctx.lineTo(b.x + aw + spacing + dw, b.y + b.height - sh);
      ctx.lineTo(b.x + aw + spacing + dw, b.y + b.height);
      ctx.closePath();
      if (!shift) {
        ctx.stroke(Colours::Gray60);
        ctx.fill(Colours::Gray60);
      } else {
        ctx.stroke(Colours::Yellow);
        ctx.fill(Colours::Yellow);
      }

      // Sustain
      ctx.beginPath();
      ctx.moveTo(b.x + aw + spacing + dw + spacing, b.y + b.height - sh);
      ctx.lineTo(b.x + b.width - spacing - rw, b.y + b.height - sh);
      ctx.lineTo(b.x + b.width - spacing - rw, b.y + b.height);
      ctx.lineTo(b.x + aw + spacing + dw + spacing, b.y + b.height);
      ctx.closePath();
      if (shift) {
        ctx.stroke(Colours::Green);
        ctx.fill(Colours::Green);
      } else {
        ctx.stroke(Colours::Gray60);
        ctx.fill(Colours::Gray60);
      }

      // Release
      ctx.beginPath();
      ctx.moveTo(b.x + b.width - rw, b.y + b.height);
      ctx.lineTo(b.x + b.width - rw, b.y + b.height - sh);
      ctx.lineTo(b.x + b.width, b.y + b.height);
      ctx.closePath();
      if (shift) {
        ctx.stroke(Colours::Yellow);
        ctx.fill(Colours::Yellow);
      } else {
        ctx.stroke(Colours::Gray60);
        ctx.fill(Colours::Gray60);
      }
    } else {
      // Feedback
      ctx.beginPath();
      if (!shift)
        ctx.fillStyle(Colours::Yellow);
      else
        ctx.fillStyle(Colours::Gray60);

      ctx.textAlign(HorizontalAlign::Left, VerticalAlign::Middle);
      ctx.fillText("Self-mod", {x_pad_left + 10, y_pad + 100});

<<<<<<< HEAD
      float circ_x = 2 * x_pad_left;
      float circ_y = 2.2 * y_pad;
      float rad = 15;
=======
      int circ_x = 1.6 * x_pad_left;
      int circ_y = 2.3 * y_pad;
      int rad = 15;
>>>>>>> 80650634


      ctx.beginPath();
      ctx.moveTo(circ_x + rad, circ_y);
      ctx.lineTo(circ_x + rad + 20, circ_y);
      ctx.arc(circ_x, circ_y, rad + 20, 0, -M_PI, true);
      ctx.stroke(Colours::Gray60);

      ctx.beginPath();
      ctx.arc(circ_x, circ_y, rad + 20, (-1 + engine.props.operators.at(cur_op).feedback.normalize()) * M_PI, -M_PI,
              true);
      ctx.lineTo(circ_x - rad, circ_y);
      if (!shift)
        ctx.stroke(Colours::Yellow);
      else
        ctx.stroke(Colours::White);

      // Inner circle
      ctx.beginPath();
      ctx.circle({circ_x, circ_y}, rad);
      ctx.stroke(Colours::Gray60);
    }
  }

  void OTTOFMSynthScreen::draw_operators(ui::vg::Canvas& ctx)
  {
    ctx.lineWidth(6.f);
    constexpr float x_pad = 35;
    constexpr float y_pad = 50;
    constexpr float space = (height - 2.f * y_pad) / 3.f;

    // Draw lines between operators
    for (auto&& line : algorithms[engine.props.algN].operator_lines) {
      int x_middle = x_pad + 12;
      int mid_to_side = 15;
      int horizontal_length = 13;

      if (line.side == Drawside::left) {
        int x_close = x_middle - mid_to_side;
        int x_far = x_close - horizontal_length;

        int y_start = y_pad + (3 - line.start) * space;
        int y_end = y_pad + (3 - line.end) * space;

        ctx.beginPath();
        ctx.moveTo(x_close, y_start);
        ctx.lineTo(x_far, y_start);
        ctx.lineTo(x_far, y_end);
        ctx.lineTo(x_close, y_end);
        ctx.stroke(Colours::White);
      } else if (line.side == Drawside::right) {
        int x_close = x_middle + mid_to_side;
        int x_far = x_close + horizontal_length;

        int y_start = y_pad + (3 - line.start) * space;
        int y_end = y_pad + (3 - line.end) * space;

        ctx.beginPath();
        ctx.moveTo(x_close, y_start);
        ctx.lineTo(x_far, y_start);
        ctx.lineTo(x_far, y_end);
        ctx.lineTo(x_close, y_end);
        ctx.stroke(Colours::White);
      } else {
        int y_start = y_pad + (3 - line.start) * space + 16;
        int y_end = y_pad + (3 - line.end) * space - 16;

        ctx.beginPath();
        ctx.moveTo(x_middle, y_start);
        ctx.lineTo(x_middle, y_end);
        ctx.lineTo(x_middle, y_end);
        ctx.lineTo(x_middle, y_end);
        ctx.stroke(Colours::White);
      }
    }

    // draw operators
    for (int i = 0; i < 4; i++) {
      ctx.beginPath();
      if (algorithms[engine.props.algN].modulator_flags[i]) { // draw modulator
        ctx.rect({x_pad, y_pad + (3 - i) * space - 13}, {25, 25});
      } else { // draw carrier
        ctx.circle({x_pad + 12, y_pad + (3 - i) * space}, 15);
      }
      ctx.closePath();
      // Choose colour
      if (i == 3) {
        if (i == cur_op) {
          ctx.fill(Colours::White);
          ctx.stroke(Colours::Blue.mix(Colours::White, 0.5));
        } else {
          ctx.stroke(Colours::Blue);
        }
      } else if (i == 2) {
        if (i == cur_op) {
          ctx.fill(Colours::White);
          ctx.stroke(Colours::Green.mix(Colours::White, 0.4));
        } else {
          ctx.stroke(Colours::Green);
        }
      } else if (i == 1) {
        if (i == cur_op) {
          ctx.fill(Colours::White);
          ctx.stroke(Colours::Yellow.mix(Colours::White, 0.4));
        } else {
          ctx.stroke(Colours::Yellow);
        }
      } else if (i == 0) {
        if (i == cur_op) {
          ctx.fill(Colours::White);
          ctx.stroke(Colours::Red.mix(Colours::White, 0.4));
        } else {
          ctx.stroke(Colours::Red);
        }
      }

      //Draw activity levels
      float op_level = engine.props.operators[i].current_level;
      ctx.beginPath();
      if(algorithms[engine.props.algN].modulator_flags[i]){
        ctx.rect({x_pad + 12.5*(1 - op_level), y_pad + (3 - i)*space - 13 + 12.5*(1 - op_level)}, {25*op_level, 25*op_level});
      } else { // draw carrier
        ctx.circle({x_pad + 12, y_pad + (3 - i)*space}, 15*op_level);
      }
      //Choose colour
      Colour cl;
      switch (i) {
        case 3: cl = Colours::Blue; break;
        case 2: cl = Colours::Green; break;
        case 1: cl = Colours::Yellow; break;
        case 0: cl = Colours::Red; break;
        default: break;
      }
      if (cur_op == i) cl = cl.mix(Colours::White, 0.5);
      ctx.fill(cl);

    }

    // draw arrowheads
    for (auto&& line : algorithms[engine.props.algN].operator_lines) {
      int x_middle = x_pad + 12;
      int mid_to_side = 15;
      int side_length = 5;



      if (line.side == Drawside::left) {
        int x = x_middle - mid_to_side;
        int y = y_pad + (3 - line.end) * space;

        ctx.group([&] {
          ctx.lineWidth(4.f);
          ctx.beginPath();
          ctx.moveTo(x, y);
          ctx.lineTo(x - side_length, y - side_length);
          ctx.lineTo(x - side_length, y + side_length);
          ctx.closePath();
          ctx.stroke(Colours::White);
          ctx.fill(Colours::White);
        });
      } else if (line.side == Drawside::right) {
        int x = x_middle + mid_to_side;
        int y = y_pad + (3 - line.end) * space;

        ctx.group([&] {
          ctx.lineWidth(4.f);
          ctx.beginPath();
          ctx.moveTo(x, y);
          ctx.lineTo(x + side_length, y - side_length);
          ctx.lineTo(x + side_length, y + side_length);
          ctx.closePath();
          ctx.stroke(Colours::White);
          ctx.fill(Colours::White);
        });
      } else {
        int x = x_middle;
        int y = y_pad + (3 - line.end) * space - mid_to_side;

        ctx.group([&] {
          ctx.lineWidth(4.f);
          ctx.beginPath();
          ctx.moveTo(x, y);
          ctx.lineTo(x + side_length, y - side_length);
          ctx.lineTo(x - side_length, y - side_length);
          ctx.closePath();
          ctx.stroke(Colours::White);
          ctx.fill(Colours::White);
        });
      }
    }
  }

} // namespace otto::engines<|MERGE_RESOLUTION|>--- conflicted
+++ resolved
@@ -259,11 +259,12 @@
   float OTTOFMSynth::Post::operator()(float in) noexcept
   {
     if (pre.last_voice) {
-      for (int i=0; i<4; i++) {
+      for (int i = 0; i < 4; i++) {
         if (pre.last_voice->operators[i].modulator)
           props.operators[i].current_level = pre.last_voice->operators[i].level();
         else
-          props.operators[i].current_level = pre.last_voice->envelope() * pre.last_voice->operators[i].outlevel;
+          props.operators[i].current_level =
+            pre.last_voice->envelope() * pre.last_voice->operators[i].outlevel;
       }
     }
     return in;
@@ -598,15 +599,9 @@
       ctx.textAlign(HorizontalAlign::Left, VerticalAlign::Middle);
       ctx.fillText("Self-mod", {x_pad_left + 10, y_pad + 100});
 
-<<<<<<< HEAD
-      float circ_x = 2 * x_pad_left;
-      float circ_y = 2.2 * y_pad;
-      float rad = 15;
-=======
       int circ_x = 1.6 * x_pad_left;
       int circ_y = 2.3 * y_pad;
       int rad = 15;
->>>>>>> 80650634
 
 
       ctx.beginPath();
@@ -616,8 +611,8 @@
       ctx.stroke(Colours::Gray60);
 
       ctx.beginPath();
-      ctx.arc(circ_x, circ_y, rad + 20, (-1 + engine.props.operators.at(cur_op).feedback.normalize()) * M_PI, -M_PI,
-              true);
+      ctx.arc(circ_x, circ_y, rad + 20,
+              (-1 + engine.props.operators.at(cur_op).feedback.normalize()) * M_PI, -M_PI, true);
       ctx.lineTo(circ_x - rad, circ_y);
       if (!shift)
         ctx.stroke(Colours::Yellow);
@@ -723,26 +718,27 @@
         }
       }
 
-      //Draw activity levels
+      // Draw activity levels
       float op_level = engine.props.operators[i].current_level;
       ctx.beginPath();
-      if(algorithms[engine.props.algN].modulator_flags[i]){
-        ctx.rect({x_pad + 12.5*(1 - op_level), y_pad + (3 - i)*space - 13 + 12.5*(1 - op_level)}, {25*op_level, 25*op_level});
+      if (algorithms[engine.props.algN].modulator_flags[i]) {
+        ctx.rect(
+          {x_pad + 12.5 * (1 - op_level), y_pad + (3 - i) * space - 13 + 12.5 * (1 - op_level)},
+          {25 * op_level, 25 * op_level});
       } else { // draw carrier
-        ctx.circle({x_pad + 12, y_pad + (3 - i)*space}, 15*op_level);
-      }
-      //Choose colour
+        ctx.circle({x_pad + 12, y_pad + (3 - i) * space}, 15 * op_level);
+      }
+      // Choose colour
       Colour cl;
       switch (i) {
-        case 3: cl = Colours::Blue; break;
-        case 2: cl = Colours::Green; break;
-        case 1: cl = Colours::Yellow; break;
-        case 0: cl = Colours::Red; break;
-        default: break;
+      case 3: cl = Colours::Blue; break;
+      case 2: cl = Colours::Green; break;
+      case 1: cl = Colours::Yellow; break;
+      case 0: cl = Colours::Red; break;
+      default: break;
       }
       if (cur_op == i) cl = cl.mix(Colours::White, 0.5);
       ctx.fill(cl);
-
     }
 
     // draw arrowheads
