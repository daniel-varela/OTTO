--- conflicted
+++ resolved
@@ -257,19 +257,11 @@
   {
     auto& props = engine.props;
 
-<<<<<<< HEAD
-    switch (ev.rotary) {
-    case Rotary::blue: props.playmode.step(util::math::sgn(ev.clicks)); break;
-    case Rotary::green: props.octavemode.step(util::math::sgn(ev.clicks)); break;
-    case Rotary::yellow: props.subdivision.step(util::math::sgn(ev.clicks)); break;
-    case Rotary::red: props.note_length.step(ev.clicks); break;
-=======
     switch (ev.encoder) {
     case Encoder::blue: props.playmode.step(util::math::sgn(ev.steps)); break;
     case Encoder::green: props.octavemode.step(util::math::sgn(ev.steps)); break;
-    case Encoder::yellow: break;
+    case Encoder::yellow: props.subdivision.step(util::math::sgn(ev.steps)); break;
     case Encoder::red: props.note_length.step(ev.steps); break;
->>>>>>> eaa8f631
     }
   }
 
