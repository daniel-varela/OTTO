--- conflicted
+++ resolved
@@ -15,21 +15,11 @@
   struct Chorus : EffectEngine {
     static constexpr std::string_view name = "Chorus";
 
-<<<<<<< HEAD
-    struct Props : Properties<faust_link> {
-      Property<float, faust_link> delay = {this, "delay", 0, has_limits::init(0, 1), steppable::init(0.01)};
-      Property<float, faust_link> rate = {this, "rate", 0, has_limits::init(0, 0.8), steppable::init(0.01)};
-      Property<float, faust_link> deviation = {this, "deviation", 1, has_limits::init(0, 1),
-                                   steppable::init(0.01)};
-      Property<float, faust_link> depth = {this, "depth", 1, has_limits::init(0, 1), steppable::init(0.01)};
-
-=======
     struct Props : Properties<> {
           Property<float> delay     = {this, "delay",   0.0001, has_limits::init(0.0001, 0.01),    steppable::init(0.0001)};
           Property<float> depth     = {this, "depth",   0.0001, has_limits::init(0.0001, 0.01),    steppable::init(0.0001)};
           Property<float> feedback  = {this, "fbk",     0.1,    has_limits::init(0, 0.9),       steppable::init(0.01)};
           Property<float> rate      = {this, "rate",    0,      has_limits::init(0, 10),       steppable::init(0.1)};
->>>>>>> 903d4bb4
     } props;
 
     Chorus();
