--- conflicted
+++ resolved
@@ -17,19 +17,11 @@
 else
     export -f compile
 
-<<<<<<< HEAD
-echo "================================="
-echo "===== Compiling Faust files ====="
-echo "================================="
-echo ""
-find . -name ".dsp" -type f -exec bash -c "compile '{}'" \;
-=======
     echo "================================="
     echo "===== Compiling Faust files ====="
     echo "================================="
     echo ""
     find . -name "*.dsp" -type f -exec bash -c "compile '{}'" \;
->>>>>>> 114cb3f4
 
     echo ""
     echo "===== Faust Compilation done ===="
