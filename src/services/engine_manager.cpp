#include "engine_manager.hpp"
#include "core/engine/engine_dispatcher.hpp"
#include "core/engine/engine_dispatcher.impl.hpp"

#include <engines/synths/goss/goss.hpp>
#include <engines/synths/potion/potion.hpp>
#include "core/engine/sequencer.hpp"
#include "engines/fx/chorus/chorus.hpp"
<<<<<<< HEAD
=======
#include "engines/fx/pingpong/pingpong.hpp"
#include "engines/fx/wormhole/wormhole.hpp"
#include "engines/fx/FDNReverb/FDNReverb.hpp"
>>>>>>> 80650634
#include "engines/misc/master/master.hpp"
#include "engines/seq/euclid/euclid.hpp"
#include "engines/synths/OTTOFM/ottofm.hpp"
#include "engines/synths/rhodes/rhodes.hpp"
#include "engines/synths/gammasampler/gammasampler.hpp"
#include "engines/synths/potion/potion.hpp"

#include "services/application.hpp"

#include "core/ui/vector_graphics.hpp"

namespace otto::services {

  using namespace core;
  using namespace core::engine;

  struct DefaultEngineManager final : EngineManager {
    DefaultEngineManager();

    void start() override;
    audio::ProcessData<2> process(audio::ProcessData<1> external_in) override;
    IEngine* by_name(const std::string& name) noexcept override;

  private:
    std::unordered_map<std::string, std::function<IEngine*()>> engineGetters;

    using EffectsDispatcher = EngineDispatcher< //
      EngineType::effect,
      engines::Chorus>;
    using ArpDispatcher = EngineDispatcher< //
      EngineType::arpeggiator,
      engines::Euclid>;
    using SynthDispatcher = EngineDispatcher< //
      EngineType::synth,
      engines::GossSynth,
      engines::RhodesSynth,
      engines::OTTOFMSynth>;

    SynthDispatcher synth{false};
    ArpDispatcher arpeggiator{true};
    EffectsDispatcher effect1{true};
    EffectsDispatcher effect2{true};

    engines::Master master;
    // engines::Sequencer sequencer;
  };

  struct EffectSend {
<<<<<<< HEAD
    struct Props {
      props::Property<float> to_FX1 = {0, props::limits(0, 1), props::step_size(0.01)};
      props::Property<float> to_FX2 = {0, props::limits(0, 1), props::step_size(0.01)};
      props::Property<float> dry = {1, props::limits(0, 1), props::step_size(0.01)};
      props::Property<float> dry_pan = {0, props::limits(-1, 1), props::step_size(0.01)};

      DECL_REFLECTION(Props, to_FX1, to_FX2, dry, dry_pan);
=======
    struct Props : engines::Properties<> {
      engines::Property<float> to_FX1 = {this, "to_FX1", 0, engines::has_limits::init(0, 1),
                                         engines::steppable::init(0.01)};
      engines::Property<float> to_FX2 = {this, "to_FX2", 0, engines::has_limits::init(0, 1),
                                         engines::steppable::init(0.01)};
      engines::Property<float> dry = {this, "dry", 1, engines::has_limits::init(0, 1),
                                      engines::steppable::init(0.01)};
      engines::Property<float> dry_pan = {this, "dry_pan", 0, engines::has_limits::init(-1, 1),
                                          engines::steppable::init(0.02)};
>>>>>>> 80650634
    } props;

    struct Screen : ui::Screen {
      Screen(EffectSend& owner) : _owner(owner) {}
      EffectSend& _owner;

      void draw(core::ui::vg::Canvas& ctx) override;
      void rotary(core::ui::RotaryEvent e) override;
    } screen = {*this};
  };

  void EffectSend::Screen::draw(core::ui::vg::Canvas& ctx)
  {
    using namespace core::ui::vg;
    ctx.font(Fonts::Norm, 35);

    constexpr float x_pad = 30;

    constexpr float y_pad = 50;
    constexpr float space = (height - 2.f * y_pad) / 3.f;

    // sends/sendsIcon

    // sends/sendsIcon/redLine
    ctx.save();
    ctx.beginPath();
    ctx.moveTo(38.4, 112.2);
    ctx.lineTo(72.2, 78.4);
    ctx.lineWidth(6.0);
    ctx.strokeStyle(Colours::Gray70);
    ctx.lineCap(Canvas::LineCap::ROUND);
    ctx.lineJoin(Canvas::LineJoin::ROUND);
    ctx.stroke();

    // sends/sendsIcon/Send1Arrow
    ctx.beginPath();
    ctx.moveTo(62.4, 78.5);
    ctx.lineTo(72.2, 78.4);
    ctx.lineTo(72.2, 88.3);
    ctx.strokeStyle(Colours::Blue);
    ctx.stroke();

    // sends/sendsIcon/yellowLine
    ctx.beginPath();
    ctx.moveTo(38.4, 127.7);
    ctx.lineTo(72.3, 161.6);
    ctx.strokeStyle(Colours::Gray70);
    ctx.stroke();

    // sends/sendsIcon/Send2Arrow
    ctx.beginPath();
    ctx.moveTo(72.2, 151.7);
    ctx.lineTo(72.2, 161.6);
    ctx.lineTo(62.4, 161.5);
    ctx.strokeStyle(Colours::Green);
    ctx.stroke();

    // sends/sendsIcon/circle
    ctx.beginPath();
    ctx.moveTo(41.7, 120.0);
    ctx.bezierCurveTo(41.7, 126.0, 36.8, 130.9, 30.8, 130.9);
    ctx.bezierCurveTo(24.8, 130.9, 19.9, 126.0, 19.9, 120.0);
    ctx.bezierCurveTo(19.9, 114.0, 24.8, 109.1, 30.8, 109.1);
    ctx.bezierCurveTo(36.8, 109.1, 41.7, 114.0, 41.7, 120.0);
    ctx.closePath();
    ctx.strokeStyle(Colours::Gray70);
    ctx.stroke();

    // sends/FX1
    ctx.restore();

    // sends/FX1/FX1
    ctx.save();
    ctx.beginPath();
    ctx.moveTo(115.1, 27.8);
    ctx.bezierCurveTo(114.2, 27.2, 112.9, 27.4, 112.2, 28.3);
    ctx.lineTo(109.3, 32.4);
    ctx.lineTo(106.4, 28.3);
    ctx.bezierCurveTo(106.4, 28.3, 106.4, 28.3, 106.3, 28.2);
    ctx.bezierCurveTo(106.3, 28.2, 106.2, 28.1, 106.2, 28.0);
    ctx.bezierCurveTo(106.1, 28.0, 106.1, 27.9, 106.0, 27.9);
    ctx.bezierCurveTo(106.0, 27.9, 105.9, 27.8, 105.9, 27.8);
    ctx.bezierCurveTo(105.8, 27.7, 105.7, 27.7, 105.7, 27.7);
    ctx.bezierCurveTo(105.6, 27.7, 105.6, 27.6, 105.5, 27.6);
    ctx.bezierCurveTo(105.4, 27.6, 105.4, 27.6, 105.3, 27.5);
    ctx.bezierCurveTo(105.2, 27.5, 105.2, 27.5, 105.1, 27.5);
    ctx.bezierCurveTo(105.0, 27.5, 104.9, 27.5, 104.9, 27.5);
    ctx.bezierCurveTo(104.8, 27.5, 104.8, 27.4, 104.7, 27.4);
    ctx.lineTo(104.7, 27.4);
    ctx.bezierCurveTo(104.7, 27.4, 104.7, 27.4, 104.7, 27.4);
    ctx.lineTo(92.8, 27.4);
    ctx.bezierCurveTo(91.7, 27.4, 90.7, 28.4, 90.7, 29.5);
    ctx.lineTo(90.7, 42.5);
    ctx.bezierCurveTo(90.7, 43.6, 91.7, 44.6, 92.8, 44.6);
    ctx.bezierCurveTo(94.0, 44.6, 94.9, 43.6, 94.9, 42.5);
    ctx.lineTo(94.9, 39.1);
    ctx.lineTo(98.9, 39.1);
    ctx.bezierCurveTo(100.1, 39.1, 101.0, 38.2, 101.0, 37.0);
    ctx.bezierCurveTo(101.0, 35.9, 100.1, 34.9, 98.9, 34.9);
    ctx.lineTo(94.9, 34.9);
    ctx.lineTo(94.9, 31.6);
    ctx.lineTo(103.6, 31.6);
    ctx.lineTo(106.8, 36.0);
    ctx.lineTo(103.0, 41.3);
    ctx.bezierCurveTo(102.3, 42.2, 102.6, 43.5, 103.5, 44.2);
    ctx.bezierCurveTo(103.9, 44.5, 104.3, 44.6, 104.7, 44.6);
    ctx.bezierCurveTo(105.4, 44.6, 106.0, 44.3, 106.4, 43.7);
    ctx.lineTo(109.3, 39.6);
    ctx.lineTo(112.2, 43.7);
    ctx.bezierCurveTo(112.6, 44.3, 113.3, 44.6, 113.9, 44.6);
    ctx.bezierCurveTo(114.3, 44.6, 114.8, 44.5, 115.1, 44.2);
    ctx.bezierCurveTo(116.1, 43.5, 116.3, 42.2, 115.6, 41.3);
    ctx.lineTo(111.9, 36.0);
    ctx.lineTo(115.6, 30.8);
    ctx.bezierCurveTo(116.3, 29.8, 116.1, 28.5, 115.1, 27.8);
    ctx.closePath();
    ctx.fillStyle(Colours::Blue);
    ctx.fill();

    // sends/FX1/FX1dot
    ctx.beginPath();
    ctx.moveTo(122.2, 33.8);
    ctx.bezierCurveTo(121.0, 33.8, 120.0, 34.8, 120.0, 36.0);
    ctx.bezierCurveTo(120.0, 37.2, 121.0, 38.2, 122.2, 38.2);
    ctx.bezierCurveTo(123.4, 38.2, 124.3, 37.2, 124.3, 36.0);
    ctx.bezierCurveTo(124.3, 34.8, 123.4, 33.8, 122.2, 33.8);
    ctx.closePath();
    ctx.fill();

    // sends/FX1value
    ctx.restore();
    ctx.font(Fonts::Norm, 42);
    ctx.fillStyle(Colours::White);
    ctx.fillText(fmt::format("{}", std::round(_owner.props.to_FX1 * 100)), 89.2, 89.8);

    // sends/FX2

    // sends/FX2/FX2
    ctx.save();
    ctx.beginPath();
    ctx.moveTo(115.1, 149.4);
    ctx.bezierCurveTo(114.1, 148.7, 112.8, 148.9, 112.2, 149.9);
    ctx.lineTo(109.3, 153.9);
    ctx.lineTo(106.4, 149.9);
    ctx.bezierCurveTo(106.4, 149.8, 106.3, 149.8, 106.3, 149.8);
    ctx.bezierCurveTo(106.2, 149.7, 106.2, 149.6, 106.1, 149.6);
    ctx.bezierCurveTo(106.1, 149.5, 106.0, 149.5, 106.0, 149.4);
    ctx.bezierCurveTo(105.9, 149.4, 105.9, 149.4, 105.8, 149.3);
    ctx.bezierCurveTo(105.7, 149.3, 105.7, 149.2, 105.6, 149.2);
    ctx.bezierCurveTo(105.6, 149.2, 105.5, 149.2, 105.4, 149.1);
    ctx.bezierCurveTo(105.4, 149.1, 105.3, 149.1, 105.2, 149.1);
    ctx.bezierCurveTo(105.2, 149.0, 105.1, 149.0, 105.1, 149.0);
    ctx.bezierCurveTo(105.0, 149.0, 104.9, 149.0, 104.8, 149.0);
    ctx.bezierCurveTo(104.8, 149.0, 104.7, 149.0, 104.7, 149.0);
    ctx.lineTo(104.6, 149.0);
    ctx.bezierCurveTo(104.6, 149.0, 104.6, 149.0, 104.6, 149.0);
    ctx.lineTo(92.8, 149.0);
    ctx.bezierCurveTo(91.6, 149.0, 90.7, 149.9, 90.7, 151.1);
    ctx.lineTo(90.7, 164.0);
    ctx.bezierCurveTo(90.7, 165.2, 91.6, 166.1, 92.8, 166.1);
    ctx.bezierCurveTo(93.9, 166.1, 94.9, 165.2, 94.9, 164.0);
    ctx.lineTo(94.9, 160.6);
    ctx.lineTo(98.9, 160.6);
    ctx.bezierCurveTo(100.0, 160.6, 101.0, 159.7, 101.0, 158.5);
    ctx.bezierCurveTo(101.0, 157.4, 100.0, 156.5, 98.9, 156.5);
    ctx.lineTo(94.9, 156.5);
    ctx.lineTo(94.9, 153.2);
    ctx.lineTo(103.6, 153.2);
    ctx.lineTo(106.7, 157.5);
    ctx.lineTo(103.0, 162.8);
    ctx.bezierCurveTo(102.3, 163.7, 102.5, 165.1, 103.5, 165.7);
    ctx.bezierCurveTo(103.8, 166.0, 104.3, 166.1, 104.7, 166.1);
    ctx.bezierCurveTo(105.3, 166.1, 106.0, 165.8, 106.4, 165.2);
    ctx.lineTo(109.3, 161.2);
    ctx.lineTo(112.2, 165.2);
    ctx.bezierCurveTo(112.6, 165.8, 113.2, 166.1, 113.9, 166.1);
    ctx.bezierCurveTo(114.3, 166.1, 114.7, 166.0, 115.1, 165.7);
    ctx.bezierCurveTo(116.0, 165.1, 116.3, 163.7, 115.6, 162.8);
    ctx.lineTo(111.8, 157.5);
    ctx.lineTo(115.6, 152.3);
    ctx.bezierCurveTo(116.3, 151.3, 116.0, 150.0, 115.1, 149.4);
    ctx.closePath();
    ctx.fillStyle(Colours::Green);
    ctx.fill();

    // sends/FX2/FX2dot
    ctx.beginPath();
    ctx.moveTo(122.1, 161.2);
    ctx.bezierCurveTo(120.9, 161.2, 119.9, 162.2, 119.9, 163.4);
    ctx.bezierCurveTo(119.9, 164.6, 120.9, 165.6, 122.1, 165.6);
    ctx.bezierCurveTo(123.3, 165.6, 124.3, 164.6, 124.3, 163.4);
    ctx.bezierCurveTo(124.3, 162.2, 123.3, 161.2, 122.1, 161.2);
    ctx.closePath();
    ctx.fill();

    // sends/FX2/FX2dot
    ctx.beginPath();
    ctx.moveTo(122.1, 154.0);
    ctx.bezierCurveTo(123.3, 154.0, 124.3, 153.1, 124.3, 151.9);
    ctx.bezierCurveTo(124.3, 150.7, 123.3, 149.7, 122.1, 149.7);
    ctx.bezierCurveTo(120.9, 149.7, 119.9, 150.7, 119.9, 151.9);
    ctx.bezierCurveTo(119.9, 153.1, 120.9, 154.0, 122.1, 154.0);
    ctx.closePath();
    ctx.fill();

    // sends/FX2value
    ctx.restore();
    ctx.font(Fonts::Norm, 42);
    ctx.fillStyle(Colours::White);
    ctx.fillText(fmt::format("{}", std::round(_owner.props.to_FX2 * 100)), 87.7, 211.3);

    // sends/dryArrow

    // sends/dryArrow/line
    ctx.save();
    ctx.beginPath();
    ctx.moveTo(68.7, 120.0);
    ctx.lineTo(116.5, 120.0);
    ctx.bezierCurveTo(140.0, 120.0, 163.1, 125.1, 184.4, 135.0);
    ctx.lineTo(200.6, 142.5);
    ctx.lineWidth(6.0);
    ctx.strokeStyle(Colours::Gray70);
    ctx.lineCap(Canvas::LineCap::ROUND);
    ctx.lineJoin(Canvas::LineJoin::ROUND);
    ctx.stroke();

    // sends/dryArrow/arrowhead
    ctx.beginPath();
    ctx.moveTo(196.8, 131.7);
    ctx.lineTo(200.6, 142.6);
    ctx.lineTo(189.7, 146.3);
    ctx.strokeStyle(Colours::White);
    ctx.stroke();

    // sends/dryValue
    ctx.restore();
    ctx.font(Fonts::Norm, 42);
    ctx.fillStyle(Colours::White);
    ctx.fillText(fmt::format("{}", std::round(_owner.props.dry * 100)), 219.3, 211.9);

    // sends/dry
    ctx.font(Fonts::Norm, 30);
    ctx.fillStyle(Colours::Red);
    ctx.fillText("dry", 219.3, 166.1);

    // sends/pan
    ctx.fillStyle(Colours::Yellow);
    ctx.fillText("pan", 219.3, 44.6);

    // sends/7Lines

    // sends/7Lines/7
    ctx.save();
    ctx.beginPath();
    ctx.moveTo(295.3, 74.5);
    ctx.lineTo(295.3, 74.8);
    ctx.lineWidth(6.0);
    ctx.strokeStyle(Colours::Gray70);
    ctx.lineCap(Canvas::LineCap::ROUND);
    ctx.lineJoin(Canvas::LineJoin::ROUND);
    ctx.stroke();

    // sends/7Lines/6
    ctx.beginPath();
    ctx.moveTo(277.3, 74.5);
    ctx.lineTo(277.3, 78.8);
    ctx.stroke();

    // sends/7Lines/5
    ctx.beginPath();
    ctx.moveTo(259.2, 74.5);
    ctx.lineTo(259.2, 82.8);
    ctx.stroke();

    // sends/7Lines/4
    ctx.beginPath();
    ctx.moveTo(241.1, 74.5);
    ctx.lineTo(241.1, 86.8);
    ctx.stroke();

    // sends/7Lines/3
    ctx.beginPath();
    ctx.moveTo(223.1, 74.5);
    ctx.lineTo(223.1, 82.8);
    ctx.stroke();

    // sends/7Lines/2
    ctx.beginPath();
    ctx.moveTo(205.0, 74.5);
    ctx.lineTo(205.0, 78.8);
    ctx.stroke();

    // sends/7Lines/1
    ctx.beginPath();
    ctx.moveTo(187.0, 74.5);
    ctx.lineTo(187.0, 74.8);
    ctx.stroke();

    // sends/7LinesPointer
    ctx.restore();
    ctx.beginPath();
    int x_position = (295.3 * (_owner.props.dry_pan + 1)*0.5 + 187.0 * (1 - (_owner.props.dry_pan + 1)*0.5));
    ctx.moveTo(x_position, 59.5);
    ctx.lineTo(x_position, 63.1);
    ctx.lineWidth(6.0);
    ctx.strokeStyle(Colours::White);
    ctx.lineCap(Canvas::LineCap::ROUND);
    ctx.lineJoin(Canvas::LineJoin::ROUND);
    ctx.stroke();
    ctx.restore();
  }

  void EffectSend::Screen::rotary(core::ui::RotaryEvent e)
  {
    switch (e.rotary) {
    case otto::core::ui::Rotary::blue: _owner.props.to_FX1.step(e.clicks); break;
    case otto::core::ui::Rotary::green: _owner.props.to_FX2.step(e.clicks); break;
    case otto::core::ui::Rotary::yellow: _owner.props.dry_pan.step(e.clicks); break;
    case otto::core::ui::Rotary::red: _owner.props.dry.step(e.clicks); break;
    }
  }

  EffectSend synth_send;
  EffectSend line_in_send;



  std::unique_ptr<EngineManager> EngineManager::create_default()
  {
    return std::make_unique<DefaultEngineManager>();
  }

  DefaultEngineManager::DefaultEngineManager()
  {
    auto& ui_manager = *Application::current().ui_manager;
    auto& state_manager = *Application::current().state_manager;

<<<<<<< HEAD
    engineGetters.try_emplace("Synth", [&]() { return &synth.current(); });
    engineGetters.try_emplace("Effect1", [&]() { return &effect1.current(); });
    engineGetters.try_emplace("Effect2", [&]() { return &effect2.current(); });
    engineGetters.try_emplace("Arpeggiator", [&]() { return &arpeggiator.current(); });
=======
    engineGetters.try_emplace("Synth", [&]() { return dynamic_cast<AnyEngine*>(synth.current()); });
    engineGetters.try_emplace("Effect1",
                              [&]() { return dynamic_cast<AnyEngine*>(effect1.current()); });
    engineGetters.try_emplace("Effect2",
                              [&]() { return dynamic_cast<AnyEngine*>(effect2.current()); });
    engineGetters.try_emplace("Arpeggiator",
                              [&]() { return dynamic_cast<AnyEngine*>(arpeggiator.current()); });

    arpeggiator.register_engine<ArpOffEngine>("OFF");
    arpeggiator.register_engine<engines::Euclid>("Euclid");
    synth.register_engine<engines::GossSynth>("Goss");
    synth.register_engine<engines::RhodesSynth>("Rhodes");
    synth.register_engine<engines::OTTOFMSynth>("OTTO.FM");
    synth.register_engine<engines::Sampler>("Sampler");
    synth.register_engine<engines::PotionSynth>("Potion");
    effect1.register_engine<EffectOffEngine>("OFF");
    effect2.register_engine<EffectOffEngine>("OFF");
    effect1.register_engine<engines::Wormhole>("Wormhole");
    effect2.register_engine<engines::Wormhole>("Wormhole");
    effect1.register_engine<engines::Pingpong>("PingPong");
    effect2.register_engine<engines::Pingpong>("PingPong");
    effect1.register_engine<engines::Chorus>("Chorus");
    effect2.register_engine<engines::Chorus>("Chorus");
    effect1.register_engine<engines::KratosReverb>("Kratos");
    effect2.register_engine<engines::KratosReverb>("Kratos");
>>>>>>> 80650634

    arpeggiator.init();
    synth.init();
    effect1.init();
    effect2.init();

    ui_manager.register_key_handler(ui::Key::arpeggiator, [&](ui::Key k) {
      if (ui_manager.is_pressed(ui::Key::shift)) {
        ui_manager.display(arpeggiator.selector_screen());
      } else {
        ui_manager.select_engine("Arpeggiator");
        ui_manager.display(arpeggiator->screen());
      }
    });

    ui_manager.register_key_handler(ui::Key::synth, [&](ui::Key k) {
      if (ui_manager.is_pressed(ui::Key::shift)) {
        ui_manager.display(synth.selector_screen());
      } else {
        ui_manager.select_engine("Synth");
      }
    });

    ui_manager.register_key_handler(ui::Key::envelope, [&](ui::Key k) {
      auto* owner = dynamic_cast<engines::EngineWithEnvelope*>(&synth.current());
      if (owner) {
        if (ui_manager.is_pressed(ui::Key::shift)) {
          ui_manager.display(owner->voices_screen());
        } else {
          ui_manager.display(owner->envelope_screen());
        }
      }
    });

    ui_manager.register_key_handler(ui::Key::voices, [&](ui::Key k) {
      auto* owner = dynamic_cast<engines::EngineWithEnvelope*>(&synth.current());
      if (owner) {
        ui_manager.display(owner->voices_screen());
      }
    });

    ui_manager.register_key_handler(ui::Key::fx1, [&](ui::Key k) {
      if (ui_manager.is_pressed(ui::Key::shift)) {
        ui_manager.display(effect1.selector_screen());
      } else {
        ui_manager.select_engine("Effect1");
      }
    });

    ui_manager.register_key_handler(ui::Key::fx2, [&](ui::Key k) {
      if (ui_manager.is_pressed(ui::Key::shift)) {
        ui_manager.display(effect2.selector_screen());
      } else {
        ui_manager.select_engine("Effect2");
      }
    });

    // ui_manager.register_key_handler(ui::Key::sequencer, [&](ui::Key k) {
    //     ui_manager.display(sequencer.screen());
    // });

    static ui::Screen* master_last_screen = nullptr;
    static ui::Screen* send_last_screen = nullptr;

    ui_manager.register_key_handler(ui::Key::master,
                                    [&](ui::Key k) {
                                      master_last_screen = ui_manager.current_screen();
                                      ui_manager.display(master.screen());
                                    },
                                    [&](ui::Key k) {
                                      if (master_last_screen)
                                        ui_manager.display(*master_last_screen);
                                    });

    ui_manager.register_key_handler(ui::Key::send,
                                    [&](ui::Key k) {
                                      send_last_screen = ui_manager.current_screen();
                                      if (ui_manager.selected_engine_name() == "Arpeggiator" ||
                                          ui_manager.selected_engine_name() == "Synth")
                                        ui_manager.display(synth_send.screen);
                                    },
                                    [&](ui::Key k) {
                                      if (send_last_screen) ui_manager.display(*send_last_screen);
                                    });

    auto load = [&](nlohmann::json& data) {
      synth.from_json(data["Synth"]);
      effect1.from_json(data["Effect1"]);
      effect2.from_json(data["Effect2"]);
      master.from_json(data["Master"]);
      arpeggiator.from_json(data["Arpeggiator"]);
    };

    auto save = [&] {
      return nlohmann::json({{"Synth", synth.to_json()},
                             {"Effect1", effect1.to_json()},
                             {"Effect2", effect2.to_json()},
                             {"Master", master.to_json()},
                             {"Arpeggiator", arpeggiator.to_json()}});
    };

    state_manager.attach("Engines", load, save);
  }

  void DefaultEngineManager::start() {}

  audio::ProcessData<2> DefaultEngineManager::process(audio::ProcessData<1> external_in)
  { // Main processor function
    auto midi_in = external_in.midi_only();
    auto arp_out = arpeggiator->process(midi_in);
    auto synth_out = synth->process({external_in.audio, arp_out.midi, external_in.nframes});
    // auto seq_out = sequencer.process(midi_in);
    auto fx1_bus = Application::current().audio_manager->buffer_pool().allocate();
    auto fx2_bus = Application::current().audio_manager->buffer_pool().allocate();
    for (auto&& [snth, fx1, fx2] : util::zip(synth_out.audio, fx1_bus, fx2_bus)) {
      fx1 = snth * synth_send.props.to_FX1;
      fx2 = snth * synth_send.props.to_FX2;
    }
    auto fx1_out = effect1->process(audio::ProcessData<1>(fx1_bus));
    auto fx2_out = effect2->process(audio::ProcessData<1>(fx2_bus));
<<<<<<< HEAD
    for (auto&& [snth, fx1L, fx1R, fx2L, fx2R] :
         util::zip(synth_out.audio, fx1_out.audio[0], fx1_out.audio[1], fx2_out.audio[0],
                   fx1_out.audio[1])) {
=======
    for (auto&& [snth, fx1L, fx1R, fx2L, fx2R] : util::zip(synth_out.audio, fx1_out.audio[0], fx1_out.audio[1], fx2_out.audio[0], fx2_out.audio[1])) {
>>>>>>> 80650634
      fx1L += fx2L + snth * synth_send.props.dry * (1 - synth_send.props.dry_pan);
      fx1R += fx2R + snth * synth_send.props.dry * (1 + synth_send.props.dry_pan);
    }
    synth_out.audio.release();
    fx2_out.audio[0].release();
    fx2_out.audio[1].release();
    fx1_bus.release();
    fx2_bus.release();
    return master.process(std::move(fx1_out));
    /*
    auto temp = Application::current().audio_manager->buffer_pool().allocate_multi_clear<2>();
    for (auto&& [in, tmp] : util::zip(seq_out, temp)) {
    std::get<0>(tmp) += std::get<0>(in);
        std::get<1>(tmp) += std::get<0>(in);
        }
    return master.process({std::move(temp),external_in.midi,external_in.nframes});
    */
  }

  IEngine* DefaultEngineManager::by_name(const std::string& name) noexcept
  {
    auto getter = engineGetters.find(name);
    if (getter == engineGetters.end()) return nullptr;

    return getter->second();
  }

} // namespace otto::services<|MERGE_RESOLUTION|>--- conflicted
+++ resolved
@@ -5,19 +5,13 @@
 #include <engines/synths/goss/goss.hpp>
 #include <engines/synths/potion/potion.hpp>
 #include "core/engine/sequencer.hpp"
+#include "engines/fx/FDNReverb/FDNReverb.hpp"
 #include "engines/fx/chorus/chorus.hpp"
-<<<<<<< HEAD
-=======
-#include "engines/fx/pingpong/pingpong.hpp"
-#include "engines/fx/wormhole/wormhole.hpp"
-#include "engines/fx/FDNReverb/FDNReverb.hpp"
->>>>>>> 80650634
 #include "engines/misc/master/master.hpp"
 #include "engines/seq/euclid/euclid.hpp"
 #include "engines/synths/OTTOFM/ottofm.hpp"
+#include "engines/synths/potion/potion.hpp"
 #include "engines/synths/rhodes/rhodes.hpp"
-#include "engines/synths/gammasampler/gammasampler.hpp"
-#include "engines/synths/potion/potion.hpp"
 
 #include "services/application.hpp"
 
@@ -28,6 +22,24 @@
   using namespace core;
   using namespace core::engine;
 
+  struct EffectSend {
+    struct Props {
+      props::Property<float> to_FX1 = {0, props::limits(0, 1), props::step_size(0.01)};
+      props::Property<float> to_FX2 = {0, props::limits(0, 1), props::step_size(0.01)};
+      props::Property<float> dry = {1, props::limits(0, 1), props::step_size(0.01)};
+      props::Property<float> dry_pan = {0, props::limits(-1, 1), props::step_size(0.01)};
+
+      DECL_REFLECTION(Props, to_FX1, to_FX2, dry, dry_pan);
+    } props;
+
+    struct Screen : ui::Screen {
+      Screen(EffectSend& owner) : _owner(owner) {}
+      EffectSend& _owner;
+
+      void draw(core::ui::vg::Canvas& ctx) override;
+      void rotary(core::ui::RotaryEvent e) override;
+    } screen = {*this};
+  };
   struct DefaultEngineManager final : EngineManager {
     DefaultEngineManager();
 
@@ -48,6 +60,7 @@
       EngineType::synth,
       engines::GossSynth,
       engines::RhodesSynth,
+      engines::PotionSynth,
       engines::OTTOFMSynth>;
 
     SynthDispatcher synth{false};
@@ -55,50 +68,22 @@
     EffectsDispatcher effect1{true};
     EffectsDispatcher effect2{true};
 
+    EffectSend synth_send;
+    EffectSend line_in_send;
     engines::Master master;
     // engines::Sequencer sequencer;
   };
 
-  struct EffectSend {
-<<<<<<< HEAD
-    struct Props {
-      props::Property<float> to_FX1 = {0, props::limits(0, 1), props::step_size(0.01)};
-      props::Property<float> to_FX2 = {0, props::limits(0, 1), props::step_size(0.01)};
-      props::Property<float> dry = {1, props::limits(0, 1), props::step_size(0.01)};
-      props::Property<float> dry_pan = {0, props::limits(-1, 1), props::step_size(0.01)};
-
-      DECL_REFLECTION(Props, to_FX1, to_FX2, dry, dry_pan);
-=======
-    struct Props : engines::Properties<> {
-      engines::Property<float> to_FX1 = {this, "to_FX1", 0, engines::has_limits::init(0, 1),
-                                         engines::steppable::init(0.01)};
-      engines::Property<float> to_FX2 = {this, "to_FX2", 0, engines::has_limits::init(0, 1),
-                                         engines::steppable::init(0.01)};
-      engines::Property<float> dry = {this, "dry", 1, engines::has_limits::init(0, 1),
-                                      engines::steppable::init(0.01)};
-      engines::Property<float> dry_pan = {this, "dry_pan", 0, engines::has_limits::init(-1, 1),
-                                          engines::steppable::init(0.02)};
->>>>>>> 80650634
-    } props;
-
-    struct Screen : ui::Screen {
-      Screen(EffectSend& owner) : _owner(owner) {}
-      EffectSend& _owner;
-
-      void draw(core::ui::vg::Canvas& ctx) override;
-      void rotary(core::ui::RotaryEvent e) override;
-    } screen = {*this};
-  };
 
   void EffectSend::Screen::draw(core::ui::vg::Canvas& ctx)
   {
     using namespace core::ui::vg;
     ctx.font(Fonts::Norm, 35);
 
-    constexpr float x_pad = 30;
-
-    constexpr float y_pad = 50;
-    constexpr float space = (height - 2.f * y_pad) / 3.f;
+    // constexpr float x_pad = 30;
+
+    // constexpr float y_pad = 50;
+    // constexpr float space = (height - 2.f * y_pad) / 3.f;
 
     // sends/sendsIcon
 
@@ -380,7 +365,8 @@
     // sends/7LinesPointer
     ctx.restore();
     ctx.beginPath();
-    int x_position = (295.3 * (_owner.props.dry_pan + 1)*0.5 + 187.0 * (1 - (_owner.props.dry_pan + 1)*0.5));
+    int x_position =
+      (295.3 * (_owner.props.dry_pan + 1) * 0.5 + 187.0 * (1 - (_owner.props.dry_pan + 1) * 0.5));
     ctx.moveTo(x_position, 59.5);
     ctx.lineTo(x_position, 63.1);
     ctx.lineWidth(6.0);
@@ -401,11 +387,6 @@
     }
   }
 
-  EffectSend synth_send;
-  EffectSend line_in_send;
-
-
-
   std::unique_ptr<EngineManager> EngineManager::create_default()
   {
     return std::make_unique<DefaultEngineManager>();
@@ -416,38 +397,10 @@
     auto& ui_manager = *Application::current().ui_manager;
     auto& state_manager = *Application::current().state_manager;
 
-<<<<<<< HEAD
     engineGetters.try_emplace("Synth", [&]() { return &synth.current(); });
     engineGetters.try_emplace("Effect1", [&]() { return &effect1.current(); });
     engineGetters.try_emplace("Effect2", [&]() { return &effect2.current(); });
     engineGetters.try_emplace("Arpeggiator", [&]() { return &arpeggiator.current(); });
-=======
-    engineGetters.try_emplace("Synth", [&]() { return dynamic_cast<AnyEngine*>(synth.current()); });
-    engineGetters.try_emplace("Effect1",
-                              [&]() { return dynamic_cast<AnyEngine*>(effect1.current()); });
-    engineGetters.try_emplace("Effect2",
-                              [&]() { return dynamic_cast<AnyEngine*>(effect2.current()); });
-    engineGetters.try_emplace("Arpeggiator",
-                              [&]() { return dynamic_cast<AnyEngine*>(arpeggiator.current()); });
-
-    arpeggiator.register_engine<ArpOffEngine>("OFF");
-    arpeggiator.register_engine<engines::Euclid>("Euclid");
-    synth.register_engine<engines::GossSynth>("Goss");
-    synth.register_engine<engines::RhodesSynth>("Rhodes");
-    synth.register_engine<engines::OTTOFMSynth>("OTTO.FM");
-    synth.register_engine<engines::Sampler>("Sampler");
-    synth.register_engine<engines::PotionSynth>("Potion");
-    effect1.register_engine<EffectOffEngine>("OFF");
-    effect2.register_engine<EffectOffEngine>("OFF");
-    effect1.register_engine<engines::Wormhole>("Wormhole");
-    effect2.register_engine<engines::Wormhole>("Wormhole");
-    effect1.register_engine<engines::Pingpong>("PingPong");
-    effect2.register_engine<engines::Pingpong>("PingPong");
-    effect1.register_engine<engines::Chorus>("Chorus");
-    effect2.register_engine<engines::Chorus>("Chorus");
-    effect1.register_engine<engines::KratosReverb>("Kratos");
-    effect2.register_engine<engines::KratosReverb>("Kratos");
->>>>>>> 80650634
 
     arpeggiator.init();
     synth.init();
@@ -568,13 +521,9 @@
     }
     auto fx1_out = effect1->process(audio::ProcessData<1>(fx1_bus));
     auto fx2_out = effect2->process(audio::ProcessData<1>(fx2_bus));
-<<<<<<< HEAD
     for (auto&& [snth, fx1L, fx1R, fx2L, fx2R] :
          util::zip(synth_out.audio, fx1_out.audio[0], fx1_out.audio[1], fx2_out.audio[0],
                    fx1_out.audio[1])) {
-=======
-    for (auto&& [snth, fx1L, fx1R, fx2L, fx2R] : util::zip(synth_out.audio, fx1_out.audio[0], fx1_out.audio[1], fx2_out.audio[0], fx2_out.audio[1])) {
->>>>>>> 80650634
       fx1L += fx2L + snth * synth_send.props.dry * (1 - synth_send.props.dry_pan);
       fx1R += fx2R + snth * synth_send.props.dry * (1 + synth_send.props.dry_pan);
     }
